--- conflicted
+++ resolved
@@ -1,8 +1,5 @@
 use super::fq::{Fq, FROBENIUS_COEFF_FQ2_C1, NEGATIVE_ONE};
-<<<<<<< HEAD
 use blake2b_simd::State as Blake2b;
-=======
->>>>>>> 583c744a
 use ff::{Field, SqrtField};
 use rand_core::RngCore;
 
@@ -994,10 +991,9 @@
 fn fq2_field_tests() {
     use ff::PrimeField;
 
-<<<<<<< HEAD
-    ::tests::field::random_field_tests::<Fq2>();
-    ::tests::field::random_sqrt_tests::<Fq2>();
-    ::tests::field::random_frobenius_tests::<Fq2, _>(super::fq::Fq::char(), 13);
+    crate::tests::field::random_field_tests::<Fq2>();
+    crate::tests::field::random_sqrt_tests::<Fq2>();
+    crate::tests::field::random_frobenius_tests::<Fq2, _>(super::fq::Fq::char(), 13);
 }
 
 #[test]
@@ -1020,9 +1016,4 @@
     expected.add_assign(&Fq2::get_swenc_sqrt_neg_three_minus_one_div_two());
     expected.add_assign(&Fq2::one());
     assert_eq!(c0, expected);
-=======
-    crate::tests::field::random_field_tests::<Fq2>();
-    crate::tests::field::random_sqrt_tests::<Fq2>();
-    crate::tests::field::random_frobenius_tests::<Fq2, _>(super::fq::Fq::char(), 13);
->>>>>>> 583c744a
 }